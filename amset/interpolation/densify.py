--- conflicted
+++ resolved
@@ -119,40 +119,6 @@
         if additional_kpoints:
             additional_kpoints = np.concatenate(additional_kpoints)
 
-
-
-<<<<<<< HEAD
-        # add additional k-points around the k-points in the existing mesh
-        # the number of additional k-points is proportional to the
-        # densification weight for that k-point
-        factor = num_extra_kpoints / self._sum_weights
-        extra_kpoint_counts = {
-            s: np.ceil(self._densification_weights[s] * factor).astype(int)
-            for s in self._densification_weights}
-
-        # get the number of extra points for each kpoint. Shape of
-        # n_points_per_kpoint is (nkpoints, )
-        n_points_per_kpoint = np.sum(np.concatenate([
-            extra_kpoint_counts[s] for s in extra_kpoint_counts]), axis=0)
-
-        # recalculate the number of points to take into account rounding
-        # generally means the number of additional k-points is larger than
-        # specified by the user
-        total_points = np.sum(n_points_per_kpoint)
-
-        # max distance is just under half the distance to the nearest k-point.
-        # Note, the averaging means that this only works well if the original
-        # k-point density is isotropic, which will be the case if using
-        # BoltzTraP interpolation.
-        max_dist = np.average(1 / self._amset_data.kpoint_mesh) / 2.1
-
-        # get the kpoints which will be densified
-        k_mask = n_points_per_kpoint > 0
-        k_coords = self._amset_data.full_kpoints[k_mask]
-        n_points_per_kpoint = n_points_per_kpoint[k_mask]
-=======
->>>>>>> ca7726bb
-
         # add additional points in concenctric spheres around the k-points
         #
         extra_kpoints = np.concatenate(
