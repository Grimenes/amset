--- conflicted
+++ resolved
@@ -2907,15 +2907,9 @@
 
 
     # different temperatures on the same plot when it changes (always all temps)
-<<<<<<< HEAD
     def plot(self, k_plots=[], E_plots=[], mobility=True, concentrations='all', carrier_types=['n', 'p'],
              direction=['avg'], show_interactive=True, save_format='png', textsize=40, ticksize=30, path=None,
              margin_left=160, margin_bottom=120, fontfamily="serif"):
-=======
-    def plot(self, k_plots=[], E_plots=[], mobility=True, concentrations='all',
-             carrier_types=['n', 'p'], show_interactive=True, save_format='png', textsize=40,
-             ticksize=30, path=None, margin_left=160, margin_bottom=120, fontfamily="serif"):
->>>>>>> 9b62d6f9
         """
         plots the calculated values
         :param k_plots: (list of strings) the names of the quantities to be plotted against norm(k)
@@ -2988,7 +2982,6 @@
                                                      'velocity': self.kgrid[tp]["norm(v)"][0]},
                                                'E': {'frequency': self.Efrequency[tp]}}
                     for y_value in y_values:
-<<<<<<< HEAD
                         if not vec[y_value]:
                             plot_title = None
                             if y_value == 'frequency':
@@ -3046,83 +3039,6 @@
                                                   # I temporarily (for debugging purposes) added abs() for cases when mistakenly I get negative mobility values!
                                                   for T in self.temperatures],
                                               "text": mo, "size": textsize / 2, "mode": "lines+markers", "legend": "",
-=======
-                        if show_interactive:
-                            filename = os.path.join(path, "{}_{}_{}_{}.{}".format(y_value, x_value, tp, c, 'html'))
-                            plt = PlotlyFig(x_title=x_axis_label[x_value], y_title=y_value,
-                                            plot_title='{}, c={}'.format(y_value, c), textsize=textsize,
-                                            plot_mode='offline', filename=filename, ticksize=ticksize,
-                                            margin_left=margin_left, margin_bottom=margin_bottom, fontfamily=fontfamily)
-                            plt.xy_plot(x_col=x_data[x_value], y_col=y_data_temp_independent[x_value][y_value], color='black')
-                        if save_format is not None:
-                            filename = os.path.join(path, "{}_{}_{}_{}.{}".format(y_value, x_value, tp, c, save_format))
-                            plt = PlotlyFig(x_title=x_axis_label[x_value], y_title=y_value,
-                                            plot_title='{}, c={}'.format(y_value, c), textsize=textsize,
-                                            plot_mode='static', filename=filename, ticksize=ticksize,
-                                            margin_left=margin_left, margin_bottom=margin_bottom, fontfamily=fontfamily)
-                            plt.xy_plot(x_col=x_data[x_value], y_col=y_data_temp_independent[x_value][y_value], color='black')
-
-                # want variable of the form: y_data_temp_dependent[k or E][prop][temp] (the following lines reorganize
-                # kgrid and egrid data)
-                y_data_temp_dependent = {'k': {prop: {T: [sum(p / 3) for p in self.kgrid[tp][prop][c][T][0]]
-                                                      for T in self.temperatures} for prop in temp_dependent_k_props},
-                                         'E': {prop: {T: [sum(p) / 3 for p in self.egrid[tp][prop][c][T]]
-                                                      for T in self.temperatures} for prop in temp_dependent_E_props}}
-
-                # temperature dependent k and E plots
-                for x_value, y_values in [('k', temp_dependent_k_props), ('E', temp_dependent_E_props)]:
-                    for y_value in y_values:
-                        all_plots = []
-                        for T in self.temperatures:
-                            all_plots.append({"x_col": x_data[x_value],
-                                              "y_col": y_data_temp_dependent[x_value][y_value][T],
-                                              "text": T, "size": textsize / 2, "mode": "markers", "legend": "",
-                                              "color": ""})
-                        if show_interactive:
-                            filename = os.path.join(path, "{}_{}_{}_{}.{}".format(y_value, x_value, tp, c, 'html'))
-                            plt = PlotlyFig(x_title=x_axis_label[x_value], y_title=y_value,
-                                            plot_title='{}, c={}'.format(y_value, c), textsize=textsize,
-                                            plot_mode='offline', filename=filename, ticksize=ticksize,
-                                            margin_left=margin_left, margin_bottom=margin_bottom, fontfamily=fontfamily)
-                            plt.xy_plot(x_col=[], y_col=[], add_xy_plot=all_plots, color='black')
-                        if save_format is not None:
-                            filename = os.path.join(path, "{}_{}_{}_{}.{}".format(y_value, x_value, tp, c, save_format))
-                            plt = PlotlyFig(x_title=x_axis_label[x_value], y_title=y_value,
-                                            plot_title='{}, c={}'.format(y_value, c), textsize=textsize,
-                                            plot_mode='static', filename=filename, ticksize=ticksize,
-                                            margin_left=margin_left, margin_bottom=margin_bottom, fontfamily=fontfamily)
-                            plt.xy_plot(x_col=[], y_col=[], add_xy_plot=all_plots, color='black')
-
-                # mobility plots as a function of temperature (the only plot that does not have k or E on the x axis)
-                if mobility:
-                    if show_interactive:
-                        filename = os.path.join(path, "{}_{}_{}_{}.{}".format("mobility", tp, c, T, 'html'))
-                        plt = PlotlyFig(x_title="Temperature (K)", y_title="Mobility (cm2/V.s)", textsize=textsize,
-                                        plot_mode='offline', filename=filename,
-                                        ticksize=ticksize-5, margin_left=margin_left, margin_bottom=margin_bottom,
-                                        fontfamily=fontfamily)
-                        all_plots = []
-                        for mo in ["overall", "average"] + self.elastic_scatterings + self.inelastic_scatterings:
-                            all_plots.append({"x_col": self.temperatures,
-                                              "y_col": [abs(sum(self.egrid["mobility"][mo][c][T][tp]) / 3) # I temporarily (for debugging purposes) added abs() for cases when mistakenly I get negative mobility values!
-                                                        for T in self.temperatures],
-                                              "text": mo, "size": textsize / 2, "mode": "markers", "legend": "",
-                                              "color": ""})
-                        plt.xy_plot(x_col=[], y_col=[], add_xy_plot=all_plots, y_axis_type='log', color='black')
-                    if save_format is not None:
-                        filename = os.path.join(path, "{}_{}_{}_{}.{}".format("mobility", tp, c, T, save_format))
-                        plt = PlotlyFig(x_title="Temperature (K)", y_title="Mobility (cm2/V.s)", textsize=textsize,
-                                        plot_mode='static', filename=filename,
-                                        ticksize=ticksize - 5, margin_left=margin_left, margin_bottom=margin_bottom,
-                                        fontfamily=fontfamily)
-                        all_plots = []
-                        for mo in ["overall", "average"] + self.elastic_scatterings + self.inelastic_scatterings:
-                            all_plots.append({"x_col": self.temperatures,
-                                              "y_col": [abs(sum(self.egrid["mobility"][mo][c][T][tp]) / 3)
-                                                        # I temporarily (for debugging purposes) added abs() for cases when mistakenly I get negative mobility values!
-                                                        for T in self.temperatures],
-                                              "text": mo, "size": textsize / 2, "mode": "markers", "legend": "",
->>>>>>> 9b62d6f9
                                               "color": ""})
                         self.create_plots("Temperature (K)", "Mobility (cm2/V.s)", show_interactive,
                                           save_format, c, tp_c_dir,
@@ -3180,7 +3096,7 @@
 
 
     performance_params = {"nkibz": 100, "dE_min": 0.0001, "nE_min": 2,
-                          "parallel": True, "BTE_iters": 5}
+                          "parallel": False, "BTE_iters": 5}
 
 
     ### for PbTe
@@ -3218,11 +3134,7 @@
 
     AMSET.write_input_files()
     AMSET.to_csv()
-<<<<<<< HEAD
     AMSET.plot(k_plots='all', E_plots=['frequency', 'velocity'], show_interactive=True, carrier_types=['n'], direction=['x', 'avg'], save_format=None)
-=======
-    AMSET.plot(k_plots=['energy'], E_plots='all', show_interactive=True, carrier_types=['n'], save_format=None)
->>>>>>> 9b62d6f9
 
     AMSET.to_json(kgrid=True, trimmed=True, max_ndata=None, nstart=0)
     # AMSET.to_json(kgrid=True, trimmed=True)